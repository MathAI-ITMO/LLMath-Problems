from fastapi import FastAPI, HTTPException
from pydantic import BaseModel, Field
from typing import List, Optional, Dict, Any
from bson import ObjectId
import motor.motor_asyncio
<<<<<<< HEAD
from fastapi.middleware.cors import CORSMiddleware

app = FastAPI()

# Настройка CORS
origins = [
    "https://localhost:8080",  # Адрес вашего фронтенда (Vite HMR работает по HTTPS)
    "http://localhost:8080",   # Также можно добавить HTTP версию, если используется
]

app.add_middleware(
    CORSMiddleware,
    allow_origins=origins,       # Список разрешенных источников
    allow_credentials=True,    # Разрешить cookies
    allow_methods=["*"],       # Разрешить все HTTP-методы (GET, POST, PUT и т.д.)
    allow_headers=["*"],       # Разрешить все заголовки
)
# --- Конец блока CORS ---

MONGO_DETAILS = "mongodb://mongoadmin:mongoadmin@mongo:27017/?authSource=admin"
=======
import os
from dotenv import load_dotenv

app = FastAPI()

load_dotenv()
MONGO_DETAILS = os.environ['CONNECTION_STRING']
>>>>>>> 4ca42f0f

client = motor.motor_asyncio.AsyncIOMotorClient(MONGO_DETAILS)
database = client.my_database
problems_collection = database.problems_collection
types_collection = database.types_collection
type_bindings_collection = database.type_bindings_collection


class PyObjectId(ObjectId):
    @classmethod
    def __get_validators__(cls):
        yield cls.validate

    @classmethod
    def validate(cls, v: any, info: any) -> ObjectId:
        if not ObjectId.is_valid(v):
            raise ValueError("Неверный ObjectId")
        return ObjectId(v)

    @classmethod
    def __get_pydantic_json_schema__(cls, core_schema, handler):
        return {"type": "string"}


class Step(BaseModel):
    order: int
    prerequisites: Optional[Dict[str, Any]] = Field(default_factory=dict)
    transition: Optional[Dict[str, Any]] = Field(default_factory=dict)
    outcomes: Optional[Dict[str, Any]] = Field(default_factory=dict)

class Solution(BaseModel):
    steps: List[Step] = Field(default_factory=list)

class GeoilonAnsKey(BaseModel):
    hash: str
    seed: int

class Problem(BaseModel):
    id: PyObjectId = Field(default_factory=PyObjectId, alias="_id")
    title: Optional[str] = None
    statement: str
    geolin_ans_key: GeoilonAnsKey
    result: Optional[str] = ""
    solution: Solution
    llm_solution: Optional[Any] = None

    class Config:
        populate_by_name = True
        arbitrary_types_allowed = True
        json_encoders = {ObjectId: str}

class ProblemWithType(BaseModel):
    type_name: str
    problem_id: PyObjectId
    class Config:
        populate_by_name = True
        arbitrary_types_allowed = True
        json_encoders = {ObjectId: str}

# --- Эндпоинты API ---

# Создание новой задачи (POST /problems)
@app.post("/api/problems", response_model=Problem)
async def create_problem(problem: Problem):
    problem_dict = problem.model_dump(by_alias=True)
    result = await problems_collection.insert_one(problem_dict)
    created_problem = await problems_collection.find_one({"_id": result.inserted_id})
    if created_problem:
        return created_problem
    raise HTTPException(status_code=500, detail="Ошибка при создании задачи")

# Получение задачи по идентификатору (GET /problems/{id})
@app.get("/api/problems/{id}", response_model=Problem)
async def get_problem(id: str):
    try:
        obj_id = ObjectId(id)
    except Exception:
        raise HTTPException(status_code=400, detail="Некорректный идентификатор")
    problem = await problems_collection.find_one({"_id": obj_id})
    if problem is not None:
        return problem
    raise HTTPException(status_code=404, detail="Задача не найдена")


# Обновление задачи по идентификатору (PUT /problems/{id})
@app.put("/api/problems/{id}", response_model=Problem)
async def update_problem(id: str, problem_update_data: Problem):
    try:
        obj_id = ObjectId(id)
    except Exception:
        raise HTTPException(status_code=400, detail="Некорректный идентификатор")
    
    update_data = problem_update_data.model_dump(by_alias=True, exclude={"id"})

    update_result = await problems_collection.update_one({"_id": obj_id}, {"$set": update_data})
    
    if update_result.modified_count == 1:
        updated_problem = await problems_collection.find_one({"_id": obj_id})
        if updated_problem is not None:
            return updated_problem
    
    existing_problem = await problems_collection.find_one({"_id": obj_id})
    if existing_problem is not None:
        return existing_problem
        
    raise HTTPException(status_code=404, detail="Задача не найдена или не удалось обновить")

# Удаление задачи (DELETE /problems/{id})
@app.delete("/api/problems/{id}", response_model=str)
async def delete_problem(id: str):
    try:
        obj_id = ObjectId(id)
    except Exception:
        raise HTTPException(status_code=400, detail="Некорректный идентификатор")
    
    await type_bindings_collection.delete_many({"problem_id": obj_id})

    delete_result = await problems_collection.delete_one({"_id": obj_id})
    if delete_result.deleted_count == 1:
        return f"Задача Id={id} была удалена"
    raise HTTPException(status_code=404, detail="Задача не найдена для удаления")

# Получение всех задач (GET /problems)
@app.get("/api/problems", response_model=List[Problem])
async def get_all_problems():
    problems = await problems_collection.find().to_list(length=1000)
    return problems

# Присвоить тип задаче (POST /api/assign_type)
@app.post("/api/assign_type", response_model=str)
async def assign_type_to_problem(problem_with_type: ProblemWithType):
    type_binding_dump = problem_with_type.model_dump(by_alias=True)
    type_name = type_binding_dump["type_name"]
    problem_id = type_binding_dump["problem_id"]

    try:
        problem_doc = await problems_collection.find_one({"_id": ObjectId(problem_id)})
        if not problem_doc:
            raise HTTPException(status_code=404, detail=f"Задача с ID {problem_id} не найдена")
    except Exception as e:
        raise HTTPException(status_code=400, detail=f"Некорректный problem_id: {problem_id}. Error: {e}")

    existing_type = await types_collection.find_one({"type_name": type_name})
    if not existing_type:
        insert_result = await types_collection.insert_one({"type_name": type_name})
        type_id = insert_result.inserted_id
    else:
        type_id = existing_type["_id"]

    existing_binding = await type_bindings_collection.find_one({"type_id": type_id, "problem_id": ObjectId(problem_id)})
    if existing_binding:
        return f"Задаче ID: '{problem_id}' уже присвоен тип '{type_name}'"

    await type_bindings_collection.insert_one({"type_id": type_id, "problem_id": ObjectId(problem_id)})
    return f"Задаче ID: '{problem_id}' присвоен тип '{type_name}'"

# Получение всех задач с определенным типом (GET /api/get_problems_by_type)
@app.get("/api/get_problems_by_type", response_model=List[Problem])
async def get_problems_by_type(problem_type: str):
    type_doc = await types_collection.find_one({"type_name": problem_type})
    if not type_doc:
        return [] 
    
    type_id_val = type_doc["_id"]
    
    problems_data = []
    bindings = await type_bindings_collection.find({"type_id": type_id_val}).to_list(length=None) 
    
    for binding in bindings:
        problem_id_val = binding.get("problem_id") 
        if not problem_id_val:
            print(f"Warning: Binding found for type_id {type_id_val} with no problem_id.")
            continue

        problem_doc = await problems_collection.find_one({"_id": problem_id_val})
        if problem_doc:
            problems_data.append(problem_doc)
        else:
            print(f"Warning: Binding found for type_id {type_id_val} to a non-existent problem_id {problem_id_val}")
            
    return problems_data

# Получение всех типов (GET /api/types)
@app.get("/api/types", response_model=List[str])
async def get_all_types():
    if "types_collection" not in await database.list_collection_names():
        return []
        
    type_objects = await types_collection.find({}, {"type_name": 1, "_id": 0}).to_list(length=None)
    types_list = [type_obj["type_name"] for type_obj in type_objects if "type_name" in type_obj]
    return types_list

# Для отладки можно добавить эндпоинт для просмотра всех привязок
@app.get("/api/debug/all_type_bindings", include_in_schema=False)
async def get_all_type_bindings():
    bindings = await type_bindings_collection.find().to_list(length=None)
    return [{"type_id": str(b.get("type_id")), "problem_id": str(b.get("problem_id"))} for b in bindings]

# Для отладки можно добавить эндпоинт для просмотра всех типов с их ID
@app.get("/api/debug/all_types_with_ids", include_in_schema=False)
async def get_all_types_with_ids():
    types = await types_collection.find().to_list(length=None)
    return [{"_id": str(t.get("_id")), "type_name": t.get("type_name")} for t in types]<|MERGE_RESOLUTION|>--- conflicted
+++ resolved
@@ -3,36 +3,11 @@
 from typing import List, Optional, Dict, Any
 from bson import ObjectId
 import motor.motor_asyncio
-<<<<<<< HEAD
-from fastapi.middleware.cors import CORSMiddleware
-
-app = FastAPI()
-
-# Настройка CORS
-origins = [
-    "https://localhost:8080",  # Адрес вашего фронтенда (Vite HMR работает по HTTPS)
-    "http://localhost:8080",   # Также можно добавить HTTP версию, если используется
-]
-
-app.add_middleware(
-    CORSMiddleware,
-    allow_origins=origins,       # Список разрешенных источников
-    allow_credentials=True,    # Разрешить cookies
-    allow_methods=["*"],       # Разрешить все HTTP-методы (GET, POST, PUT и т.д.)
-    allow_headers=["*"],       # Разрешить все заголовки
-)
-# --- Конец блока CORS ---
-
-MONGO_DETAILS = "mongodb://mongoadmin:mongoadmin@mongo:27017/?authSource=admin"
-=======
-import os
-from dotenv import load_dotenv
 
 app = FastAPI()
 
 load_dotenv()
 MONGO_DETAILS = os.environ['CONNECTION_STRING']
->>>>>>> 4ca42f0f
 
 client = motor.motor_asyncio.AsyncIOMotorClient(MONGO_DETAILS)
 database = client.my_database
